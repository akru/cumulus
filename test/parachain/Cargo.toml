[package]
name = 'cumulus-test-parachain-collator'
version = '0.1.0'
authors = ["Parity Technologies <admin@parity.io>"]
build = 'build.rs'
edition = '2018'

[[bin]]
name = 'cumulus-test-parachain-collator'
path = 'src/main.rs'

[dependencies]
derive_more = '0.15.0'
exit-future = '0.1.4'
futures = { version = "0.3.1", features = ["compat"] }
log = '0.4.8'
parking_lot = '0.9.0'
trie-root = '0.15.2'
codec = { package = 'parity-scale-codec', version = '1.0.0' }
structopt = "0.3.3"

# Parachain dependencies
parachain-runtime = { package = "cumulus-test-parachain-runtime", path = "runtime" }

# Substrate dependencies
<<<<<<< HEAD
sp-runtime = { git = "https://github.com/paritytech/substrate", default_features = false, branch = "cecton-disable-default-announce" }
sp-io = { git = "https://github.com/paritytech/substrate", branch = "cecton-disable-default-announce" }
sp-core = { git = "https://github.com/paritytech/substrate", branch = "cecton-disable-default-announce" }
sp-inherents = { git = "https://github.com/paritytech/substrate", branch = "cecton-disable-default-announce" }
sp-consensus = { git = "https://github.com/paritytech/substrate", branch = "cecton-disable-default-announce" }
sc-cli = { git = "https://github.com/paritytech/substrate", branch = "cecton-disable-default-announce" }
sc-executor = { git = "https://github.com/paritytech/substrate", branch = "cecton-disable-default-announce" }
sc-service = { git = "https://github.com/paritytech/substrate", branch = "cecton-disable-default-announce" }
sc-transaction-pool = { git = "https://github.com/paritytech/substrate", branch = "cecton-disable-default-announce" }
sp-transaction-pool = { git = "https://github.com/paritytech/substrate", branch = "cecton-disable-default-announce" }
sc-network = { git = "https://github.com/paritytech/substrate", branch = "cecton-disable-default-announce" }
sc-client = { git = "https://github.com/paritytech/substrate", branch = "cecton-disable-default-announce" }
sc-basic-authorship = { git = "https://github.com/paritytech/substrate", branch = "cecton-disable-default-announce" }
sp-timestamp = { git = "https://github.com/paritytech/substrate", branch = "cecton-disable-default-announce" }
=======
sp-runtime = { git = "https://github.com/paritytech/substrate", default_features = false, branch = "cumulus-branch" }
sp-io = { git = "https://github.com/paritytech/substrate", branch = "cumulus-branch" }
sp-core = { git = "https://github.com/paritytech/substrate", branch = "cumulus-branch" }
sp-inherents = { git = "https://github.com/paritytech/substrate", branch = "cumulus-branch" }
sp-consensus = { git = "https://github.com/paritytech/substrate", branch = "cumulus-branch" }
sc-cli = { git = "https://github.com/paritytech/substrate", branch = "cumulus-branch" }
sc-executor = { git = "https://github.com/paritytech/substrate", branch = "cumulus-branch" }
sc-service = { git = "https://github.com/paritytech/substrate", branch = "cumulus-branch" }
sc-transaction-pool = { git = "https://github.com/paritytech/substrate", branch = "cumulus-branch" }
sp-transaction-pool = { git = "https://github.com/paritytech/substrate", branch = "cumulus-branch" }
sc-network = { git = "https://github.com/paritytech/substrate", branch = "cumulus-branch" }
sc-client = { git = "https://github.com/paritytech/substrate", branch = "cumulus-branch" }
sc-basic-authorship = { git = "https://github.com/paritytech/substrate", branch = "cumulus-branch" }
sp-timestamp = { git = "https://github.com/paritytech/substrate", branch = "cumulus-branch" }
sc-finality-grandpa = { git = "https://github.com/paritytech/substrate", branch = "cumulus-branch" }
>>>>>>> dd5b3442

# Cumulus dependencies
cumulus-consensus = { path = "../../consensus" }
cumulus-collator = { path = "../../collator" }

# Polkadot dependencies
polkadot-primitives = { git = "https://github.com/paritytech/polkadot", branch = "cecton-keep-unpinned-para-blocks" }
polkadot-collator = { git = "https://github.com/paritytech/polkadot", branch = "cecton-keep-unpinned-para-blocks" }
polkadot-service = { git = "https://github.com/paritytech/polkadot", branch = "cecton-keep-unpinned-para-blocks" }
polkadot-cli = { git = "https://github.com/paritytech/polkadot", branch = "cecton-keep-unpinned-para-blocks" }

[build-dependencies]
vergen = '3.0.4'

[dev-dependencies]
assert_cmd = "0.12"
nix = "0.17"<|MERGE_RESOLUTION|>--- conflicted
+++ resolved
@@ -23,7 +23,6 @@
 parachain-runtime = { package = "cumulus-test-parachain-runtime", path = "runtime" }
 
 # Substrate dependencies
-<<<<<<< HEAD
 sp-runtime = { git = "https://github.com/paritytech/substrate", default_features = false, branch = "cecton-disable-default-announce" }
 sp-io = { git = "https://github.com/paritytech/substrate", branch = "cecton-disable-default-announce" }
 sp-core = { git = "https://github.com/paritytech/substrate", branch = "cecton-disable-default-announce" }
@@ -38,23 +37,7 @@
 sc-client = { git = "https://github.com/paritytech/substrate", branch = "cecton-disable-default-announce" }
 sc-basic-authorship = { git = "https://github.com/paritytech/substrate", branch = "cecton-disable-default-announce" }
 sp-timestamp = { git = "https://github.com/paritytech/substrate", branch = "cecton-disable-default-announce" }
-=======
-sp-runtime = { git = "https://github.com/paritytech/substrate", default_features = false, branch = "cumulus-branch" }
-sp-io = { git = "https://github.com/paritytech/substrate", branch = "cumulus-branch" }
-sp-core = { git = "https://github.com/paritytech/substrate", branch = "cumulus-branch" }
-sp-inherents = { git = "https://github.com/paritytech/substrate", branch = "cumulus-branch" }
-sp-consensus = { git = "https://github.com/paritytech/substrate", branch = "cumulus-branch" }
-sc-cli = { git = "https://github.com/paritytech/substrate", branch = "cumulus-branch" }
-sc-executor = { git = "https://github.com/paritytech/substrate", branch = "cumulus-branch" }
-sc-service = { git = "https://github.com/paritytech/substrate", branch = "cumulus-branch" }
-sc-transaction-pool = { git = "https://github.com/paritytech/substrate", branch = "cumulus-branch" }
-sp-transaction-pool = { git = "https://github.com/paritytech/substrate", branch = "cumulus-branch" }
-sc-network = { git = "https://github.com/paritytech/substrate", branch = "cumulus-branch" }
-sc-client = { git = "https://github.com/paritytech/substrate", branch = "cumulus-branch" }
-sc-basic-authorship = { git = "https://github.com/paritytech/substrate", branch = "cumulus-branch" }
-sp-timestamp = { git = "https://github.com/paritytech/substrate", branch = "cumulus-branch" }
-sc-finality-grandpa = { git = "https://github.com/paritytech/substrate", branch = "cumulus-branch" }
->>>>>>> dd5b3442
+sc-finality-grandpa = { git = "https://github.com/paritytech/substrate", branch = "cecton-disable-default-announce" }
 
 # Cumulus dependencies
 cumulus-consensus = { path = "../../consensus" }
