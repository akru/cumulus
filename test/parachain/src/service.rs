--- conflicted
+++ resolved
@@ -78,18 +78,12 @@
 	parachain_config: Configuration<GenesisConfig, E>,
 	key: Arc<CollatorPair>,
 	mut polkadot_config: polkadot_collator::Configuration,
-<<<<<<< HEAD
-) -> sc_cli::error::Result<()> {
+) -> sc_cli::Result<()> {
 	sc_cli::run_service_until_exit(parachain_config, move |mut parachain_config| {
 		let task_executor = parachain_config.task_executor.clone();
 		polkadot_config.task_executor = task_executor.clone();
 
 		parachain_config.default_announce_block = false;
-=======
-) -> sc_cli::Result<()> {
-	sc_cli::run_service_until_exit(parachain_config, move |parachain_config| {
-		polkadot_config.task_executor = parachain_config.task_executor.clone();
->>>>>>> dd5b3442
 
 		let (builder, inherent_data_providers) = new_full_start!(parachain_config);
 		inherent_data_providers
@@ -104,7 +98,6 @@
 			})?
 			.build()?;
 
-<<<<<<< HEAD
 		let network = service.network();
 		let mut imported_blocks_stream = service.client().import_notification_stream().fuse();
 		task_executor.as_ref()
@@ -113,23 +106,17 @@
 					println!("0");
 					while let Some(notification) = imported_blocks_stream.next().await {
 						println!("1");
-						network.on_block_imported(notification.hash, notification.header, Vec::new(), notification.is_new_best);
+						network.on_block_imported(notification.header, Vec::new(), notification.is_new_best);
 						println!("2");
 					}
 					println!("3");
 				})
 			);
 
-		let proposer_factory = sc_basic_authorship::ProposerFactory {
-			client: service.client(),
-			transaction_pool: service.transaction_pool(),
-		};
-=======
 		let proposer_factory = sc_basic_authorship::ProposerFactory::new(
 			service.client(),
 			service.transaction_pool(),
 		);
->>>>>>> dd5b3442
 
 		let block_import = service.client();
 		let client = service.client();
