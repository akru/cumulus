// Copyright 2019 Parity Technologies (UK) Ltd.
// This file is part of Cumulus.

// Cumulus is free software: you can redistribute it and/or modify
// it under the terms of the GNU General Public License as published by
// the Free Software Foundation, either version 3 of the License, or
// (at your option) any later version.

// Cumulus is distributed in the hope that it will be useful,
// but WITHOUT ANY WARRANTY; without even the implied warranty of
// MERCHANTABILITY or FITNESS FOR A PARTICULAR PURPOSE.  See the
// GNU General Public License for more details.

// You should have received a copy of the GNU General Public License
// along with Cumulus.  If not, see <http://www.gnu.org/licenses/>.

use std::path::PathBuf;

use sc_cli;
use structopt::StructOpt;

/// Sub-commands supported by the collator.
#[derive(Debug, StructOpt)]
pub enum Subcommand {
	#[structopt(flatten)]
	Base(sc_cli::Subcommand),

	/// Export the genesis state of the parachain.
	#[structopt(name = "export-genesis-state")]
	ExportGenesisState(ExportGenesisStateCommand),
<<<<<<< HEAD

	/// Export the genesis wasm of the parachain.
	#[structopt(name = "export-genesis-wasm")]
	ExportGenesisWasm(ExportGenesisWasmCommand),

	/// Run Polkadot for testing purpose
	Polkadot(polkadot_cli::Cli),

	#[structopt(name = "validation-worker", setting = structopt::clap::AppSettings::Hidden)]
	PolkadotValidationWorker(polkadot_cli::ValidationWorkerCommand),
=======
>>>>>>> ec40d451
}

/// Command for exporting the genesis state of the parachain
#[derive(Debug, StructOpt)]
pub struct ExportGenesisStateCommand {
	/// Output file name or stdout if unspecified.
	#[structopt(parse(from_os_str))]
	pub output: Option<PathBuf>,

	/// Id of the parachain this state is for.
	#[structopt(long, default_value = "100")]
	pub parachain_id: u32,

	/// The name of the chain for that the genesis state should be exported.
	#[structopt(long)]
	pub chain: Option<String>,
}

/// Command for exporting the genesis wasm file.
#[derive(Debug, StructOpt)]
pub struct ExportGenesisWasmCommand {
	/// Output file name or stdout if unspecified.
	#[structopt(parse(from_os_str))]
	pub output: Option<PathBuf>,

	/// The name of the chain for that the genesis wasm file should be exported.
	#[structopt(long)]
	pub chain: Option<String>,
}

#[derive(Debug, StructOpt)]
pub struct RunCmd {
	#[structopt(flatten)]
	pub base: sc_cli::RunCmd,

	/// Id of the parachain this collator collates for.
	#[structopt(long)]
	pub parachain_id: Option<u32>,
}

impl std::ops::Deref for RunCmd {
	type Target = sc_cli::RunCmd;

	fn deref(&self) -> &Self::Target {
		&self.base
	}
}

#[derive(Debug, StructOpt)]
#[structopt(settings = &[
	structopt::clap::AppSettings::GlobalVersion,
	structopt::clap::AppSettings::ArgsNegateSubcommands,
	structopt::clap::AppSettings::SubcommandsNegateReqs,
])]
pub struct Cli {
	#[structopt(subcommand)]
	pub subcommand: Option<Subcommand>,

	#[structopt(flatten)]
	pub run: RunCmd,

	/// Relaychain arguments
	#[structopt(raw = true)]
	pub relaychain_args: Vec<String>,
}

#[derive(Debug)]
pub struct RelayChainCli {
	/// The actual relay chain cli object.
	pub base: polkadot_cli::RunCmd,

	/// Optional chain id that should be passed to the relay chain.
	pub chain_id: Option<String>,

	/// The base path that should be used by the relay chain.
	pub base_path: Option<PathBuf>,
}

impl RelayChainCli {
	/// Create a new instance of `Self`.
	pub fn new<'a>(
		base_path: Option<PathBuf>,
		chain_id: Option<String>,
		relay_chain_args: impl Iterator<Item = &'a String>,
	) -> Self {
		Self {
			base_path,
			chain_id,
			base: polkadot_cli::RunCmd::from_iter(relay_chain_args),
		}
	}
}<|MERGE_RESOLUTION|>--- conflicted
+++ resolved
@@ -28,19 +28,10 @@
 	/// Export the genesis state of the parachain.
 	#[structopt(name = "export-genesis-state")]
 	ExportGenesisState(ExportGenesisStateCommand),
-<<<<<<< HEAD
 
 	/// Export the genesis wasm of the parachain.
 	#[structopt(name = "export-genesis-wasm")]
 	ExportGenesisWasm(ExportGenesisWasmCommand),
-
-	/// Run Polkadot for testing purpose
-	Polkadot(polkadot_cli::Cli),
-
-	#[structopt(name = "validation-worker", setting = structopt::clap::AppSettings::Hidden)]
-	PolkadotValidationWorker(polkadot_cli::ValidationWorkerCommand),
-=======
->>>>>>> ec40d451
 }
 
 /// Command for exporting the genesis state of the parachain
