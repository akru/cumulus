[package]
name = "cumulus-test-client"
version = "0.1.0"
authors = ["Parity Technologies <admin@parity.io>"]
edition = "2018"

[dependencies]
<<<<<<< HEAD
sc-service = { git = "https://github.com/paritytech/substrate", branch = "master" }
sc-consensus = { git = "https://github.com/paritytech/substrate", branch = "master" }
test-client = { package = "substrate-test-client", git = "https://github.com/paritytech/substrate", branch = "master" }
runtime = { package = "cumulus-test-runtime", path = "../runtime" }
sp-runtime = { git = "https://github.com/paritytech/substrate", branch = "master" }
sp-core = { git = "https://github.com/paritytech/substrate", branch = "master" }
sp-keyring = { git = "https://github.com/paritytech/substrate", branch = "master" }
codec = { package = "parity-scale-codec", version = "1.0.5", default-features = false, features = [ "derive" ] }
sp-test-primitives = { git = "https://github.com/paritytech/substrate", branch = "master" }
=======
sc-service = { git = "https://github.com/paritytech/substrate", branch = "rococo-branch" }
sc-consensus = { git = "https://github.com/paritytech/substrate", branch = "rococo-branch" }
test-client = { package = "substrate-test-client", git = "https://github.com/paritytech/substrate", branch = "rococo-branch" }
sp-runtime = { git = "https://github.com/paritytech/substrate", branch = "rococo-branch" }
sp-core = { git = "https://github.com/paritytech/substrate", branch = "rococo-branch" }
sp-keyring = { git = "https://github.com/paritytech/substrate", branch = "rococo-branch" }
codec = { package = "parity-scale-codec", version = "1.0.5", default-features = false, features = [ "derive" ] }
sp-test-primitives = { git = "https://github.com/paritytech/substrate", branch = "rococo-branch" }
sp-consensus = { git = "https://github.com/paritytech/substrate", branch = "rococo-branch" }
sp-api = { git = "https://github.com/paritytech/substrate", branch = "rococo-branch" }
sp-timestamp = { git = "https://github.com/paritytech/substrate", branch = "rococo-branch" }
sc-block-builder = { git = "https://github.com/paritytech/substrate", branch = "rococo-branch" }
sc-client-api = { git = "https://github.com/paritytech/substrate", branch = "rococo-branch" }
sp-blockchain = { git = "https://github.com/paritytech/substrate", branch = "rococo-branch" }
frame-system = { git = "https://github.com/paritytech/substrate", default-features = false, branch = "rococo-branch" }
pallet-transaction-payment = { git = "https://github.com/paritytech/substrate", default-features = false, branch = "rococo-branch" }
pallet-balances = { git = "https://github.com/paritytech/substrate", default-features = false, branch = "rococo-branch" }

# Cumulus dependencies
cumulus-test-service = { path = "../service" }
cumulus-primitives = { path = "../../primitives" }
runtime = { package = "cumulus-test-runtime", path = "../runtime" }
>>>>>>> 4d150a01
<|MERGE_RESOLUTION|>--- conflicted
+++ resolved
@@ -5,37 +5,17 @@
 edition = "2018"
 
 [dependencies]
-<<<<<<< HEAD
 sc-service = { git = "https://github.com/paritytech/substrate", branch = "master" }
 sc-consensus = { git = "https://github.com/paritytech/substrate", branch = "master" }
+sc-block-builder = { git = "https://github.com/paritytech/substrate", branch = "master" }
 test-client = { package = "substrate-test-client", git = "https://github.com/paritytech/substrate", branch = "master" }
-runtime = { package = "cumulus-test-runtime", path = "../runtime" }
 sp-runtime = { git = "https://github.com/paritytech/substrate", branch = "master" }
 sp-core = { git = "https://github.com/paritytech/substrate", branch = "master" }
+sp-api = { git = "https://github.com/paritytech/substrate", branch = "master" }
 sp-keyring = { git = "https://github.com/paritytech/substrate", branch = "master" }
 codec = { package = "parity-scale-codec", version = "1.0.5", default-features = false, features = [ "derive" ] }
 sp-test-primitives = { git = "https://github.com/paritytech/substrate", branch = "master" }
-=======
-sc-service = { git = "https://github.com/paritytech/substrate", branch = "rococo-branch" }
-sc-consensus = { git = "https://github.com/paritytech/substrate", branch = "rococo-branch" }
-test-client = { package = "substrate-test-client", git = "https://github.com/paritytech/substrate", branch = "rococo-branch" }
-sp-runtime = { git = "https://github.com/paritytech/substrate", branch = "rococo-branch" }
-sp-core = { git = "https://github.com/paritytech/substrate", branch = "rococo-branch" }
-sp-keyring = { git = "https://github.com/paritytech/substrate", branch = "rococo-branch" }
-codec = { package = "parity-scale-codec", version = "1.0.5", default-features = false, features = [ "derive" ] }
-sp-test-primitives = { git = "https://github.com/paritytech/substrate", branch = "rococo-branch" }
-sp-consensus = { git = "https://github.com/paritytech/substrate", branch = "rococo-branch" }
-sp-api = { git = "https://github.com/paritytech/substrate", branch = "rococo-branch" }
-sp-timestamp = { git = "https://github.com/paritytech/substrate", branch = "rococo-branch" }
-sc-block-builder = { git = "https://github.com/paritytech/substrate", branch = "rococo-branch" }
-sc-client-api = { git = "https://github.com/paritytech/substrate", branch = "rococo-branch" }
-sp-blockchain = { git = "https://github.com/paritytech/substrate", branch = "rococo-branch" }
-frame-system = { git = "https://github.com/paritytech/substrate", default-features = false, branch = "rococo-branch" }
-pallet-transaction-payment = { git = "https://github.com/paritytech/substrate", default-features = false, branch = "rococo-branch" }
-pallet-balances = { git = "https://github.com/paritytech/substrate", default-features = false, branch = "rococo-branch" }
 
-# Cumulus dependencies
-cumulus-test-service = { path = "../service" }
-cumulus-primitives = { path = "../../primitives" }
-runtime = { package = "cumulus-test-runtime", path = "../runtime" }
->>>>>>> 4d150a01
+# Cumulus deps
+cumulus-test-runtime = { path = "../runtime" }
+cumulus-primitives = { path = "../../primitives" }