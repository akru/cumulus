[package]
name = "cumulus-runtime"
version = "0.1.0"
authors = ["Parity Technologies <admin@parity.io>"]
edition = "2018"

[dependencies]
# Other dependencies
codec = { package = "parity-scale-codec", version = "1.0.5", default-features = false, features = [ "derive" ] }
memory-db = { version = "0.18.0", default-features = false }
hash-db = { version = "0.15.2", default-features = false }
trie-db = { version = "0.20.0", default-features = false }
hashbrown = "0.6.1"

# Substrate dependencies
sp-std = { git = "https://github.com/paritytech/substrate", default-features = false, branch = "cecton-disable-default-announce" }
sp-runtime = { git = "https://github.com/paritytech/substrate", default-features = false, branch = "cecton-disable-default-announce" }
sp-core = { git = "https://github.com/paritytech/substrate", default-features = false, branch = "cecton-disable-default-announce" }
sp-io = { git = "https://github.com/paritytech/substrate", default-features = false, branch = "cecton-disable-default-announce" }
frame-executive = { git = "https://github.com/paritytech/substrate", default-features = false, branch = "cecton-disable-default-announce" }
sp-trie = { git = "https://github.com/paritytech/substrate", default-features = false, branch = "cecton-disable-default-announce" }

# Polkadot dependencies
parachain = { package = "polkadot-parachain", git = "https://github.com/paritytech/polkadot", branch = "cecton-keep-unpinned-para-blocks", default-features = false, features = [ "wasm-api" ] }

[dev-dependencies]
<<<<<<< HEAD
sp-keyring = { git = "https://github.com/paritytech/substrate", branch = "cecton-disable-default-announce" }
sp-blockchain = { git = "https://github.com/paritytech/substrate", branch = "cecton-disable-default-announce" }
sc-executor = { git = "https://github.com/paritytech/substrate", branch = "cecton-disable-default-announce" }
sp-consensus = { git = "https://github.com/paritytech/substrate", branch = "cecton-disable-default-announce" }
=======
sc-block-builder = { git = "https://github.com/paritytech/substrate", default-features = false, branch = "cumulus-branch" }
sp-keyring = { git = "https://github.com/paritytech/substrate", branch = "cumulus-branch" }
sp-blockchain = { git = "https://github.com/paritytech/substrate", branch = "cumulus-branch" }
sc-executor = { git = "https://github.com/paritytech/substrate", branch = "cumulus-branch" }
sp-consensus = { git = "https://github.com/paritytech/substrate", branch = "cumulus-branch" }
>>>>>>> dd5b3442
test-client = { package = "cumulus-test-client", path = "../test/client" }

[features]
default = ["std"]
std = [
	"codec/std",
	"sp-std/std",
	"sp-io/std",
	"sp-runtime/std",
	"sp-core/std",
	"frame-executive/std",
	"memory-db/std",
	"hash-db/std",
	"trie-db/std",
	"sp-trie/std",
	"parachain/std",
]<|MERGE_RESOLUTION|>--- conflicted
+++ resolved
@@ -24,18 +24,11 @@
 parachain = { package = "polkadot-parachain", git = "https://github.com/paritytech/polkadot", branch = "cecton-keep-unpinned-para-blocks", default-features = false, features = [ "wasm-api" ] }
 
 [dev-dependencies]
-<<<<<<< HEAD
+sc-block-builder = { git = "https://github.com/paritytech/substrate", default-features = false, branch = "cecton-disable-default-announce" }
 sp-keyring = { git = "https://github.com/paritytech/substrate", branch = "cecton-disable-default-announce" }
 sp-blockchain = { git = "https://github.com/paritytech/substrate", branch = "cecton-disable-default-announce" }
 sc-executor = { git = "https://github.com/paritytech/substrate", branch = "cecton-disable-default-announce" }
 sp-consensus = { git = "https://github.com/paritytech/substrate", branch = "cecton-disable-default-announce" }
-=======
-sc-block-builder = { git = "https://github.com/paritytech/substrate", default-features = false, branch = "cumulus-branch" }
-sp-keyring = { git = "https://github.com/paritytech/substrate", branch = "cumulus-branch" }
-sp-blockchain = { git = "https://github.com/paritytech/substrate", branch = "cumulus-branch" }
-sc-executor = { git = "https://github.com/paritytech/substrate", branch = "cumulus-branch" }
-sp-consensus = { git = "https://github.com/paritytech/substrate", branch = "cumulus-branch" }
->>>>>>> dd5b3442
 test-client = { package = "cumulus-test-client", path = "../test/client" }
 
 [features]
