[package]
name = "cumulus-runtime"
version = "0.1.0"
authors = ["Parity Technologies <admin@parity.io>"]
edition = "2018"

[dependencies]
# Other dependencies
codec = { package = "parity-scale-codec", version = "1.3.0", default-features = false, features = [ "derive" ] }
memory-db = { version = "0.24.0", default-features = false }
hash-db = { version = "0.15.2", default-features = false }
trie-db = { version = "0.22.0", default-features = false }
hashbrown = "0.8.0"

# Cumulus dependencies
cumulus-primitives = { path = "../primitives", default-features = false }

# Substrate dependencies
<<<<<<< HEAD
sp-std = { version = "2.0.0-rc5", default-features = false }
sp-runtime = { version = "2.0.0-rc5", default-features = false }
sp-core = { version = "2.0.0-rc5", default-features = false }
sp-io = { version = "2.0.0-rc5", default-features = false }
frame-executive = { version = "2.0.0-rc5", default-features = false }
sp-trie = { version = "2.0.0-rc5", default-features = false }

# Polkadot dependencies
parachain = { package = "polkadot-parachain", git = "https://github.com/akru/polkadot", branch = "crates-io", default-features = false, features = [ "wasm-api" ] }

[dev-dependencies]
sc-block-builder = { version = "0.8.0-rc5", default-features = false }
sp-keyring = "2.0.0-rc5"
sp-blockchain = "2.0.0-rc5"
sc-executor = "0.8.0-rc5"
sp-consensus = "0.8.0-rc5"
=======
sp-std = { git = "https://github.com/paritytech/substrate", default-features = false, branch = "master" }
sp-runtime = { git = "https://github.com/paritytech/substrate", default-features = false, branch = "master" }
sp-core = { git = "https://github.com/paritytech/substrate", default-features = false, branch = "master" }
sp-io = { git = "https://github.com/paritytech/substrate", default-features = false, branch = "master" }
frame-executive = { git = "https://github.com/paritytech/substrate", default-features = false, branch = "master" }
sp-trie = { git = "https://github.com/paritytech/substrate", default-features = false, branch = "master" }

# Polkadot dependencies
parachain = { package = "polkadot-parachain", git = "https://github.com/paritytech/polkadot", branch = "cecton-collate-only-if-validator", default-features = false, features = [ "wasm-api" ] }

[dev-dependencies]
sc-block-builder = { git = "https://github.com/paritytech/substrate", default-features = false, branch = "master" }
sp-keyring = { git = "https://github.com/paritytech/substrate", branch = "master" }
sp-blockchain = { git = "https://github.com/paritytech/substrate", branch = "master" }
sc-executor = { git = "https://github.com/paritytech/substrate", branch = "master" }
sp-consensus = { git = "https://github.com/paritytech/substrate", branch = "master" }
>>>>>>> 430947cd
test-client = { package = "cumulus-test-client", path = "../test/client" }

[features]
default = ["std"]
std = [
	"codec/std",
	"cumulus-primitives/std",
	"sp-std/std",
	"sp-io/std",
	"sp-runtime/std",
	"sp-core/std",
	"frame-executive/std",
	"memory-db/std",
	"hash-db/std",
	"trie-db/std",
	"sp-trie/std",
	"parachain/std",
]<|MERGE_RESOLUTION|>--- conflicted
+++ resolved
@@ -16,7 +16,6 @@
 cumulus-primitives = { path = "../primitives", default-features = false }
 
 # Substrate dependencies
-<<<<<<< HEAD
 sp-std = { version = "2.0.0-rc5", default-features = false }
 sp-runtime = { version = "2.0.0-rc5", default-features = false }
 sp-core = { version = "2.0.0-rc5", default-features = false }
@@ -26,32 +25,6 @@
 
 # Polkadot dependencies
 parachain = { package = "polkadot-parachain", git = "https://github.com/akru/polkadot", branch = "crates-io", default-features = false, features = [ "wasm-api" ] }
-
-[dev-dependencies]
-sc-block-builder = { version = "0.8.0-rc5", default-features = false }
-sp-keyring = "2.0.0-rc5"
-sp-blockchain = "2.0.0-rc5"
-sc-executor = "0.8.0-rc5"
-sp-consensus = "0.8.0-rc5"
-=======
-sp-std = { git = "https://github.com/paritytech/substrate", default-features = false, branch = "master" }
-sp-runtime = { git = "https://github.com/paritytech/substrate", default-features = false, branch = "master" }
-sp-core = { git = "https://github.com/paritytech/substrate", default-features = false, branch = "master" }
-sp-io = { git = "https://github.com/paritytech/substrate", default-features = false, branch = "master" }
-frame-executive = { git = "https://github.com/paritytech/substrate", default-features = false, branch = "master" }
-sp-trie = { git = "https://github.com/paritytech/substrate", default-features = false, branch = "master" }
-
-# Polkadot dependencies
-parachain = { package = "polkadot-parachain", git = "https://github.com/paritytech/polkadot", branch = "cecton-collate-only-if-validator", default-features = false, features = [ "wasm-api" ] }
-
-[dev-dependencies]
-sc-block-builder = { git = "https://github.com/paritytech/substrate", default-features = false, branch = "master" }
-sp-keyring = { git = "https://github.com/paritytech/substrate", branch = "master" }
-sp-blockchain = { git = "https://github.com/paritytech/substrate", branch = "master" }
-sc-executor = { git = "https://github.com/paritytech/substrate", branch = "master" }
-sp-consensus = { git = "https://github.com/paritytech/substrate", branch = "master" }
->>>>>>> 430947cd
-test-client = { package = "cumulus-test-client", path = "../test/client" }
 
 [features]
 default = ["std"]
