[package]
name = "cumulus-network"
version = "0.1.0"
authors = ["Parity Technologies <admin@parity.io>"]
description = "Cumulus-specific networking protocol"
edition = "2018"

[dependencies]
# substrate deps
<<<<<<< HEAD
sp-blockchain = "2.0.0-rc5"
sp-consensus = "0.8.0-rc5"
sp-runtime = "2.0.0-rc5"
sp-api = "2.0.0-rc5"
sp-core = "2.0.0-rc5"

# polkadot deps
polkadot-collator = { git = "https://github.com/akru/polkadot", branch = "crates-io" }
polkadot-primitives = { git = "https://github.com/akru/polkadot", branch = "crates-io" }
polkadot-statement-table = { git = "https://github.com/akru/polkadot", branch = "crates-io" }
polkadot-validation = { git = "https://github.com/akru/polkadot", branch = "crates-io" }
polkadot-network = { git = "https://github.com/akru/polkadot", branch = "crates-io" }
=======
sp-blockchain = { git = "https://github.com/paritytech/substrate", branch = "master" }
sp-consensus = { git = "https://github.com/paritytech/substrate", branch = "master" }
sp-runtime = { git = "https://github.com/paritytech/substrate", branch = "master" }
sp-api = { git = "https://github.com/paritytech/substrate", branch = "master" }
sp-core = { git = "https://github.com/paritytech/substrate", branch = "master" }

# polkadot deps
polkadot-collator = { git = "https://github.com/paritytech/polkadot", branch = "cecton-collate-only-if-validator" }
polkadot-primitives = { git = "https://github.com/paritytech/polkadot", branch = "cecton-collate-only-if-validator" }
polkadot-statement-table = { git = "https://github.com/paritytech/polkadot", branch = "cecton-collate-only-if-validator" }
polkadot-validation = { git = "https://github.com/paritytech/polkadot", branch = "cecton-collate-only-if-validator" }
polkadot-network = { git = "https://github.com/paritytech/polkadot", branch = "cecton-collate-only-if-validator" }
>>>>>>> 430947cd

# cumulus deps
cumulus-primitives = { path = "../primitives" }

# other deps
codec = { package = "parity-scale-codec", version = "1.3.0", features = [ "derive" ] }
futures = { version = "0.3.1", features = ["compat"] }
log = "0.4.8"
parking_lot = "0.10.2"

[dev-dependencies]
cumulus-test-runtime = { path = "../test/runtime" }

# substrate deps
<<<<<<< HEAD
sc-client-api = "2.0.0-rc5"
sp-core = "2.0.0-rc5"
sp-keyring = "2.0.0-rc5"

# polkadot deps
polkadot-test-runtime-client = { git = "https://github.com/akru/polkadot", branch = "crates-io" }
=======
sc-client-api = { git = "https://github.com/paritytech/substrate", branch = "master" }
sp-core = { git = "https://github.com/paritytech/substrate", branch = "master" }
sp-keyring = { git = "https://github.com/paritytech/substrate", branch = "master" }

# polkadot deps
polkadot-test-runtime-client = { git = "https://github.com/paritytech/polkadot", branch = "cecton-collate-only-if-validator" }
>>>>>>> 430947cd
<|MERGE_RESOLUTION|>--- conflicted
+++ resolved
@@ -7,7 +7,6 @@
 
 [dependencies]
 # substrate deps
-<<<<<<< HEAD
 sp-blockchain = "2.0.0-rc5"
 sp-consensus = "0.8.0-rc5"
 sp-runtime = "2.0.0-rc5"
@@ -20,20 +19,6 @@
 polkadot-statement-table = { git = "https://github.com/akru/polkadot", branch = "crates-io" }
 polkadot-validation = { git = "https://github.com/akru/polkadot", branch = "crates-io" }
 polkadot-network = { git = "https://github.com/akru/polkadot", branch = "crates-io" }
-=======
-sp-blockchain = { git = "https://github.com/paritytech/substrate", branch = "master" }
-sp-consensus = { git = "https://github.com/paritytech/substrate", branch = "master" }
-sp-runtime = { git = "https://github.com/paritytech/substrate", branch = "master" }
-sp-api = { git = "https://github.com/paritytech/substrate", branch = "master" }
-sp-core = { git = "https://github.com/paritytech/substrate", branch = "master" }
-
-# polkadot deps
-polkadot-collator = { git = "https://github.com/paritytech/polkadot", branch = "cecton-collate-only-if-validator" }
-polkadot-primitives = { git = "https://github.com/paritytech/polkadot", branch = "cecton-collate-only-if-validator" }
-polkadot-statement-table = { git = "https://github.com/paritytech/polkadot", branch = "cecton-collate-only-if-validator" }
-polkadot-validation = { git = "https://github.com/paritytech/polkadot", branch = "cecton-collate-only-if-validator" }
-polkadot-network = { git = "https://github.com/paritytech/polkadot", branch = "cecton-collate-only-if-validator" }
->>>>>>> 430947cd
 
 # cumulus deps
 cumulus-primitives = { path = "../primitives" }
@@ -42,24 +27,4 @@
 codec = { package = "parity-scale-codec", version = "1.3.0", features = [ "derive" ] }
 futures = { version = "0.3.1", features = ["compat"] }
 log = "0.4.8"
-parking_lot = "0.10.2"
-
-[dev-dependencies]
-cumulus-test-runtime = { path = "../test/runtime" }
-
-# substrate deps
-<<<<<<< HEAD
-sc-client-api = "2.0.0-rc5"
-sp-core = "2.0.0-rc5"
-sp-keyring = "2.0.0-rc5"
-
-# polkadot deps
-polkadot-test-runtime-client = { git = "https://github.com/akru/polkadot", branch = "crates-io" }
-=======
-sc-client-api = { git = "https://github.com/paritytech/substrate", branch = "master" }
-sp-core = { git = "https://github.com/paritytech/substrate", branch = "master" }
-sp-keyring = { git = "https://github.com/paritytech/substrate", branch = "master" }
-
-# polkadot deps
-polkadot-test-runtime-client = { git = "https://github.com/paritytech/polkadot", branch = "cecton-collate-only-if-validator" }
->>>>>>> 430947cd
+parking_lot = "0.10.2"