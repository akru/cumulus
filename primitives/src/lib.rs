--- conflicted
+++ resolved
@@ -32,12 +32,8 @@
 	PersistedValidationData, TransientValidationData, ValidationData,
 };
 
-<<<<<<< HEAD
-=======
 #[cfg(feature = "std")]
 pub mod genesis;
-pub mod validation_function_params;
->>>>>>> 4d150a01
 pub mod xcmp;
 
 /// Identifiers and types related to Cumulus Inherents
